--- conflicted
+++ resolved
@@ -14,11 +14,7 @@
 @group(1) @binding(0)
 var t: texture_2d<f32>;
 
-<<<<<<< HEAD
-@group(1) @binding(1)
-=======
-[[group(2), binding(0)]]
->>>>>>> ec2076b1
+@group(2) @binding(0)
 var s: sampler;
 
 // text drawing works by submitting a draw with 4 vert count, and n (# glyphs) instances, thus 4 * n vertices.
