//! A collection of semi-random shape and image drawing examples.

<<<<<<< HEAD
=======
use glam::*;

use ggez;
>>>>>>> 38323f04
use ggez::event;
use ggez::graphics;
use ggez::graphics::{Color, DrawMode, DrawParam};
use ggez::timer;
use ggez::{Context, GameResult};
use std::env;
use std::path;

struct MainState {
    image1: graphics::Image,
    image2_linear: graphics::Image,
    image2_nearest: graphics::Image,
    meshes: Vec<graphics::Mesh>,
    rotation: f32,
}

impl MainState {
    /// Load images and create meshes.
    fn new(ctx: &mut Context) -> GameResult<MainState> {
        let image1 = graphics::Image::new(ctx, "/dragon1.png")?;
        let image2_linear = graphics::Image::new(ctx, "/shot.png")?;
        let mut image2_nearest = graphics::Image::new(ctx, "/shot.png")?;
        image2_nearest.set_filter(graphics::FilterMode::Nearest);

        let meshes = vec![build_mesh(ctx)?, build_textured_triangle(ctx)?];
        let s = MainState {
            image1,
            image2_linear,
            image2_nearest,
            meshes,
            rotation: 1.0,
        };

        Ok(s)
    }
}

fn build_mesh(ctx: &mut Context) -> GameResult<graphics::Mesh> {
    let mb = &mut graphics::MeshBuilder::new();

    mb.line(
        &[
            Vec2::new(200.0, 200.0),
            Vec2::new(400.0, 200.0),
            Vec2::new(400.0, 400.0),
            Vec2::new(200.0, 400.0),
            Vec2::new(200.0, 300.0),
        ],
        4.0,
        Color::new(1.0, 0.0, 0.0, 1.0),
    )?;

    mb.ellipse(
        DrawMode::fill(),
        Vec2::new(600.0, 200.0),
        50.0,
        120.0,
        1.0,
        Color::new(1.0, 1.0, 0.0, 1.0),
    )?;

    mb.circle(
        DrawMode::fill(),
        Vec2::new(600.0, 380.0),
        40.0,
        1.0,
        Color::new(1.0, 0.0, 1.0, 1.0),
    )?;

    mb.build(ctx)
}

fn build_textured_triangle(ctx: &mut Context) -> GameResult<graphics::Mesh> {
    let mb = &mut graphics::MeshBuilder::new();
    let triangle_verts = vec![
        graphics::Vertex {
            pos: [100.0, 100.0],
            uv: [1.0, 1.0],
            color: [1.0, 0.0, 0.0, 1.0],
        },
        graphics::Vertex {
            pos: [0.0, 100.0],
            uv: [0.0, 1.0],
            color: [0.0, 1.0, 0.0, 1.0],
        },
        graphics::Vertex {
            pos: [0.0, 0.0],
            uv: [0.0, 0.0],
            color: [0.0, 0.0, 1.0, 1.0],
        },
    ];

    let triangle_indices = vec![0, 1, 2];

    let i = graphics::Image::new(ctx, "/rock.png")?;
    mb.raw(&triangle_verts, &triangle_indices, Some(i))?;
    mb.build(ctx)
}

impl event::EventHandler for MainState {
    fn update(&mut self, ctx: &mut Context) -> GameResult {
        const DESIRED_FPS: u32 = 60;

        while timer::check_update_time(ctx, DESIRED_FPS) {
            self.rotation += 0.01;
        }
        Ok(())
    }

    fn draw(&mut self, ctx: &mut Context) -> GameResult {
        graphics::clear(ctx, [0.1, 0.2, 0.3, 1.0].into());

        // Draw an image.
        let dst = glam::Vec2::new(20.0, 20.0);
        graphics::draw(ctx, &self.image1, (dst,))?;

        // Draw an image with some options, and different filter modes.
        let dst = glam::Vec2::new(200.0, 100.0);
        let dst2 = glam::Vec2::new(400.0, 400.0);
        let scale = glam::Vec2::new(10.0, 10.0);

        graphics::draw(
            ctx,
            &self.image2_linear,
            graphics::DrawParam::new()
                .dest(dst)
                .rotation(self.rotation)
                .scale(scale),
        )?;
        graphics::draw(
            ctx,
            &self.image2_nearest,
            graphics::DrawParam::new()
                .dest(dst2)
                .rotation(self.rotation)
                .offset(Vec2::new(0.5, 0.5))
                .scale(scale),
        )?;

        // Create and draw a filled rectangle mesh.
        let rect = graphics::Rect::new(450.0, 450.0, 50.0, 50.0);
        let r1 =
            graphics::Mesh::new_rectangle(ctx, graphics::DrawMode::fill(), rect, graphics::WHITE)?;
        graphics::draw(ctx, &r1, DrawParam::default())?;

        // Create and draw a stroked rectangle mesh.
        let rect = graphics::Rect::new(450.0, 450.0, 50.0, 50.0);
        let r2 = graphics::Mesh::new_rectangle(
            ctx,
            graphics::DrawMode::stroke(1.0),
            rect,
            graphics::Color::new(1.0, 0.0, 0.0, 1.0),
        )?;
        graphics::draw(ctx, &r2, DrawParam::default())?;

        // Draw some pre-made meshes
        for m in &self.meshes {
            graphics::draw(ctx, m, DrawParam::new())?;
        }

        // Finished drawing, show it all on the screen!
        graphics::present(ctx)?;
        Ok(())
    }
}

pub fn main() -> GameResult {
    let resource_dir = if let Ok(manifest_dir) = env::var("CARGO_MANIFEST_DIR") {
        let mut path = path::PathBuf::from(manifest_dir);
        path.push("resources");
        path
    } else {
        path::PathBuf::from("./resources")
    };

    let cb = ggez::ContextBuilder::new("drawing", "ggez").add_resource_path(resource_dir);

    let (mut ctx, events_loop) = cb.build()?;

    println!("{}", graphics::renderer_info(&mut ctx)?);
    let state = MainState::new(&mut ctx).unwrap();
    event::run(ctx, events_loop, state)
}<|MERGE_RESOLUTION|>--- conflicted
+++ resolved
@@ -1,11 +1,8 @@
 //! A collection of semi-random shape and image drawing examples.
 
-<<<<<<< HEAD
-=======
 use glam::*;
 
 use ggez;
->>>>>>> 38323f04
 use ggez::event;
 use ggez::graphics;
 use ggez::graphics::{Color, DrawMode, DrawParam};
